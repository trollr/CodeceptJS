node_modules
coverage
.vscode
coverage
<<<<<<< HEAD
site
=======
site
.idea
>>>>>>> b410bdb6
<|MERGE_RESOLUTION|>--- conflicted
+++ resolved
@@ -2,9 +2,5 @@
 coverage
 .vscode
 coverage
-<<<<<<< HEAD
 site
-=======
-site
-.idea
->>>>>>> b410bdb6
+.idea