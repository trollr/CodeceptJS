--- conflicted
+++ resolved
@@ -3,11 +3,7 @@
 let getTestRoot = require('./utils').getTestRoot;
 let deepMerge = require('./utils').deepMerge;
 let Codecept = require('../codecept');
-<<<<<<< HEAD
-var fork = require('child_process').fork;
-=======
 let fork = require('child_process').fork;
->>>>>>> a5f4c136
 let output = require('../output');
 const path = require('path');
 const runner = path.join(__dirname, '/../../bin/codecept');
@@ -34,50 +30,6 @@
     throw new Error(`Multiple suites not configured, add "multiple": { /../ } section to config`);
   }
 
-<<<<<<< HEAD
-  let outputDir = config.output;
-  let defaultWindowSize = searchValueInObj('windowSize', config.helpers);
-
-  // run multiple codeceptjs with options
-  if (options.multiple) {
-    // get list of multiple options
-    let multipleOptions = options.multiple.replace(/ /g, "").split(';');
-    let browserList = ['chrome', 'firefox', 'ie', 'safari', 'edge'];
-    //iterate all multipleOptions
-    multipleOptions.forEach(function (multipleOption) {
-      // get suites
-      let browserSuites = multipleOption.split(':');
-      // if key in browser list, then seach suites for this browser
-      if (browserList.indexOf(browserSuites[0]) > -1) {
-        let browser = browserSuites[0];
-        let suites = browserSuites[1].split(',');
-        // iterate suites for browser
-        suites.forEach(function (suite) {
-          runnerHelper(browser, suite, config);
-        });
-      } else if (browserSuites[0] == 'all' && browserSuites.length == 1) {
-        let browsersConfig = Object.keys(config.multiple);
-        browsersConfig.forEach(function (browser) {
-          let suites = Object.keys(config.multiple[browser]);
-          suites.forEach(function (suite) {
-            runnerHelper(browser, suite, config);
-          });
-        });
-      } else if (browserSuites.length == 1 && browserSuites[0] != '') {
-        //run suite in all browsers
-        let suites = browserSuites[0].split(',');
-        suites.forEach(function (suite) {
-          let browserConfiguration = Object.keys(config.multiple);
-          browserConfiguration.forEach(function (browser) {
-            let configuration = config.multiple[browser];
-            if (configuration[suite]) {
-              runnerHelper(browser, suite, config);
-            }
-          });
-        });
-      } else throw new Error('Error while running codeceptjs multiply. Suites list:' + multipleOptions);
-    });
-=======
   // copy opts to run
   Object.keys(options)
     .filter((key) => copyOptions.indexOf(key) > -1)
@@ -85,91 +37,18 @@
 
   if (options.all) {
     suites = Object.keys(configMultiple);
->>>>>>> a5f4c136
   }
 
   //iterate options
   suites.forEach(function (suite) {
 
-<<<<<<< HEAD
-  function runnerHelper(browser, suite, config) {
-    let suiteConf = config.multiple[browser][suite];
-    let sizes = suiteConf.windowSizes || ['default'];
-    // override browser
-    let overriddenConfig = replaceValue(new getConfig(testRoot, configFile), 'browser',
-      browser === 'ie' ? 'internet explorer' : browser);
-
-    sizes.forEach(function (size) {
-      if (size != 'default') {
-        //override windowSize
-        overriddenConfig = replaceValue(overriddenConfig, 'windowSize', size);
-        overriddenConfig =
-          replaceValue(overriddenConfig, 'output', outputDir + browser + '_' + suite + '_' + size + '/');
-        overriddenConfig =
-          replaceValue(overriddenConfig, 'reportDir', outputDir + browser + '_' + suite + '_' + size + '/');
-      } else {
-        overriddenConfig = replaceValue(overriddenConfig, 'windowSize', defaultWindowSize);
-        overriddenConfig = replaceValue(overriddenConfig, 'output', outputDir + browser + '_' + suite + '/');
-        overriddenConfig = replaceValue(overriddenConfig, 'reportDir', outputDir + browser + '_' + suite + '/');
-      }
-=======
     // get suites
     suite = suite.split(':');
->>>>>>> a5f4c136
 
     let suiteName = suite[0];
     let browser = suite[1];
     let suiteConf = configMultiple[suiteName];
 
-<<<<<<< HEAD
-      for (let i = 3; i < process.argv.length; i++) {
-        if (process.argv[i].indexOf('--multiple=') < 0) {
-          if (process.argv[i].indexOf('--multiple') < 0) {
-            params.push(process.argv[i]);
-          } else i++;
-        }
-      }
-      fork(__dirname.replace('/lib/command', '/bin/codecept'), params, {
-        stdio: [0, 1, 2, 'ipc']
-      }).on('exit', (code) => {
-        if (code != 0) process.exitCode = 1;
-      }).on('error', (err) => {
-        process.exitCode = 1;
-      });
-    });
-  }
-
-  function replaceValue(obj, key, value) {
-    /* search key in object recursive and replace value in it
-     */
-    if (obj instanceof Array) {
-      for (var i in obj) {
-        replaceValue(obj[i], key, value);
-      }
-    }
-    if (obj[key]) obj[key] = value;
-    if (typeof obj === "object" && obj !== null) {
-      var children = Object.keys(obj);
-      if (children.length > 0) {
-        for (i = 0; i < children.length; i++) {
-          replaceValue(obj[children[i]], key, value);
-        }
-      }
-    }
-    return obj;
-  }
-
-  function searchValueInObj(_for, _in) {
-    var r;
-    for (var p in _in) {
-      if (p === _for) {
-        return _in[p];
-      }
-      if (typeof _in[p] === 'object') {
-        if ((r = searchValueInObj(_for, _in[p])) !== null) {
-          return r;
-        }
-=======
     if (!suiteConf) {
       throw new Error(`Suite ${suiteName} was not configured in "multiple" section of config`);
     }
@@ -242,7 +121,6 @@
     if (children.length > 0) {
       for (i = 0; i < children.length; i++) {
         replaceValue(obj[children[i]], key, value);
->>>>>>> a5f4c136
       }
     }
   }
